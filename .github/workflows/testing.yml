name: Testing
on: [push, pull_request]

env:
  TYPESENSE_PORT: 8108
  TYPESENSE_API_KEY: "xyz"
  REDIS_PORT: 6379
  POSTGRES_USER: "username"
  POSTGRES_DB: "default"
  POSTGRES_PASSWORD: "password"
  ETCD_HOST: "localhost"
  ETCD_PORT: 2379
  REDSHIFT_PORT: 5439
  REDSHIFT_DATABASE: dev

jobs:
  setup:
    name: Setup Test Dependencies
    defaults:
      run:
        working-directory: ./
    runs-on: ubuntu-latest
    steps:
      - uses: actions/checkout@v2

      - name: Check directory
        run: |
          ls -la

      - name: Set up Go
        uses: actions/setup-go@v2
        with:
          go-version: 1.17

      - name: Install grpc_tools
        run: pip install grpcio-tools

      - name: Install Protobuf
        run: sudo snap install protobuf --classic

      - name: Setup Proto
        run: ./gen_grpc.sh

      - name: Build
        run: go build ./metadata/*.go

      - uses: actions/upload-artifact@v3
        with:
          name: compiled-workdir
          path: ./
          retention-days: 1

  typesense:
    name: Typesense Testing
    needs: setup
    runs-on: ubuntu-latest
    steps:
      - name: Download Working Compiled Directories
        uses: actions/download-artifact@v3
        with:
          name: compiled-workdir

      - name: Set up Go
        uses: actions/setup-go@v2
        with:
          go-version: 1.17

      # Installing Typesense manually b/c the base container uses input arguments that
      # Github Actions currently doesn't support (e.g. --data-dir, --api-key, --enable-cores).
      # Can create a custom Typesense container in the future if desired
      - name: Install Typesense Container
        run: docker pull typesense/typesense:0.22.2

      - name: Start Typesense
        run: |
          mkdir /tmp/typesense-data
          docker run -d -p $TYPESENSE_PORT:8108 -v/tmp/typesense-data:/data typesense/typesense:0.22.2 \
          --data-dir /data --api-key=$TYPESENSE_API_KEY --enable-cors

      - name: Make Coverage Directory
        working-directory: ./
        run: mkdir ./coverage

      - name: Testing
        working-directory: ./
        run: go test -v -coverpkg=./... -coverprofile ./coverage/cover.out.tmp ./metadata/search/...

      - name: Convert Coverage Test Results
        if: always()
        working-directory: ./coverage
        run: |
          cat cover.out.tmp | grep -v "proto" | grep -v "main"  > cover.out
          go tool cover -html=cover.out -o cover.html

      - uses: codecov/codecov-action@v2
        if: always()
        with:
          files: ./coverage/cover.out
          name: typesense-coverage
          verbose: true

      - name: Archive code coverage results
        if: always()
        uses: actions/upload-artifact@v3
        with:
          name: typesense-coverage-reports
          path: ./coverage

  provider:
    name: Provider Testing
    environment: Integration testing
    needs: setup
    runs-on: ubuntu-latest
    services:
      redis:
        image: redis
        # Hard coded port because environment variables not currently
        # supported for use outside of 'steps'
        ports:
          - 6379:6379

      cassandra:
        image: cassandra
        # Hard coded port because environment variables not currently
        # supported for use outside of 'steps'
        ports:
          - 9042:9042

      postgres:
        image: postgres
        ports:
          - 5432:5432
        env:
          POSTGRES_USER: ${{ env.POSTGRES_USER }}
          POSTGRES_DB: ${{ env.POSTGRES_DB }}
          POSTGRES_PASSWORD: ${{ env.POSTGRES_PASSWORD }}

    steps:
      - name: Download Working Compiled Directories
        uses: actions/download-artifact@v3
        with:
          name: compiled-workdir

      - name: Set up Go
        uses: actions/setup-go@v2
        with:
          go-version: 1.17

      - name: Make Coverage Directory
        working-directory: ./
        run: mkdir coverage

      - name: create-json
        id: create-json
        uses: jsdaniell/create-json@1.1.2
        with:
          name: "./provider/firestore_credentials.json"
          json: ${{ secrets.FIRESTORE_CREDENTIALS_FILE }}

      - name: Testing
        env:
          SNOWFLAKE_USERNAME: ${{ secrets.SNOWFLAKE_USERNAME }}
          SNOWFLAKE_PASSWORD: ${{ secrets.SNOWFLAKE_PASSWORD }}
          SNOWFLAKE_ORG: ${{ secrets.SNOWFLAKE_ORG }}
          SNOWFLAKE_ACCOUNT: ${{ secrets.SNOWFLAKE_ACCOUNT }}
<<<<<<< HEAD
          FIRESTORE_CRED: "firestore_credentials.json"
          FIRESTORE_PROJECT: ${{ secrets.FIRESTORE_PROJECT }}
=======
          REDSHIFT_USERNAME: ${{ secrets.REDSHIFT_USERNAME }}
          REDSHIFT_PASSWORD: ${{ secrets.REDSHIFT_PASSWORD }}
          REDSHIFT_ENDPOINT: ${{ secrets.REDSHIFT_ENDPOINT }}
>>>>>>> 9fa0d46d
        working-directory: ./
        run: go test -v -coverpkg=./... -coverprofile coverage/cover.out.tmp ./provider/...

      - name: Convert Coverage Test Results
        if: always()
        working-directory: ./coverage
        run: |
          cat cover.out.tmp | grep -v "proto" | grep -v "main"  > cover.out
          go tool cover -html=cover.out -o cover.html

      - uses: codecov/codecov-action@v2
        if: always()
        with:
          root_dir: ./
          files: ./coverage/cover.out
          name: provider-coverage
          verbose: true

      - name: Archive code coverage results
        if: always()
        uses: actions/upload-artifact@v3
        with:
          name: provider-coverage-reports
          path: ./coverage

  metadata:
    name: Metadata Testing (Excluding Typesense)
    needs: setup
    runs-on: ubuntu-latest

    steps:
      - name: Download Working Compiled Directories
        uses: actions/download-artifact@v3
        with:
          name: compiled-workdir

      - name: Set up Go
        uses: actions/setup-go@v2
        with:
          go-version: 1.17

      # Should be switched to a container, but the available etcd containers
      # haven't been running easily locally yet. Will create a custom one
      # in the future
      - name: Install ETCD
        run: |
          git clone -b v3.4.16 https://github.com/etcd-io/etcd.git
          cd etcd
          ./build
          export PATH="$PATH:`pwd`/bin"
          etcd --version
          etcd --logger=zap &

      - name: Make Coverage Directory
        working-directory: ./
        run: mkdir coverage

      - name: Testing
        env:
          ETCD_HOST: ${{ env.ETCD_HOST }}
          ETCD_PORT: ${{ env.ETCD_PORT }}
        working-directory: ./
        run: go test -v -coverpkg=./... -coverprofile coverage/cover.out.tmp ./metadata/

      - name: Convert Coverage Test Results
        if: always()
        working-directory: ./coverage
        run: |
          cat cover.out.tmp | grep -v "proto" | grep -v "main"  > cover.out
          go tool cover -html=cover.out -o cover.html

      - uses: codecov/codecov-action@v2
        if: always()
        with:
          root_dir: ./
          files: ./coverage/cover.out
          name: metadata-coverage
          verbose: true

  metrics:
    name: Metrics Testing
    needs: setup
    runs-on: ubuntu-latest
    steps:
      - name: Download Working Compiled Directories
        uses: actions/download-artifact@v3
        with:
          name: compiled-workdir

      - name: Set up Go
        uses: actions/setup-go@v2
        with:
          go-version: 1.17

      - name: Make Coverage Directory
        working-directory: ./
        run: mkdir coverage

      - name: Testing
        working-directory: ./
        run: go test -v -coverpkg=./... -coverprofile coverage/cover.out.tmp ./metrics/...

      - name: Convert Coverage Test Results
        if: always()
        working-directory: ./coverage
        run: |
          cat cover.out.tmp | grep -v "proto" | grep -v "main"  > cover.out
          go tool cover -html=cover.out -o cover.html

      - uses: codecov/codecov-action@v2
        if: always()
        with:
          root_dir: ./
          files: ./coverage/cover.out
          name: metrics-coverage
          verbose: true

      - name: Archive code coverage results
        if: always()
        uses: actions/upload-artifact@v3
        with:
          name: metrics-coverage-reports
          path: ./coverage

  runner:
    name: Runner Testing
    needs: setup
    runs-on: ubuntu-latest
    steps:
      - name: Download Working Compiled Directories
        uses: actions/download-artifact@v3
        with:
          name: compiled-workdir

      - name: Set up Go
        uses: actions/setup-go@v2
        with:
          go-version: 1.17

      - name: Install ETCD
        run: |
          git clone -b v3.4.16 https://github.com/etcd-io/etcd.git
          cd etcd
          ./build
          export PATH="$PATH:`pwd`/bin"
          etcd --version
          etcd --logger=zap &

      - name: Make Coverage Directory
        working-directory: ./
        run: mkdir coverage

      - name: Testing
        working-directory: ./
        run: go test -v -coverpkg=./... -coverprofile coverage/cover.out.tmp ./runner/...

      - name: Convert Coverage Test Results
        if: always()
        working-directory: ./coverage
        run: |
          cat cover.out.tmp | grep -v "proto" | grep -v "main"  > cover.out
          go tool cover -html=cover.out -o cover.html

      - uses: codecov/codecov-action@v2
        if: always()
        with:
          root_dir: ./
          files: ./coverage/cover.out
          name: runner-coverage
          verbose: true

      - name: Archive code coverage results
        if: always()
        uses: actions/upload-artifact@v3
        with:
          name: runner-coverage-reports
          path: ./coverage

  serving:
    name: Serving Testing
    needs: setup
    runs-on: ubuntu-latest
    steps:
      - name: Download Working Compiled Directories
        uses: actions/download-artifact@v3
        with:
          name: compiled-workdir

      - name: Set up Go
        uses: actions/setup-go@v2
        with:
          go-version: 1.17

      - name: Make Coverage Directory
        working-directory: ./
        run: mkdir coverage

      - name: Testing
        working-directory: ./
        run: go test -v -coverpkg=./... -coverprofile coverage/cover.out.tmp ./newserving/...

      - name: Convert Coverage Test Results
        if: always()
        working-directory: ./coverage
        run: |
          cat cover.out.tmp | grep -v "proto" | grep -v "main" > cover.out
          go tool cover -html=cover.out -o cover.html

      - uses: codecov/codecov-action@v2
        if: always()
        with:
          root_dir: ./
          files: ./coverage/cover.out
          name: newserving-coverage
          verbose: true

      - name: Archive code coverage results
        if: always()
        uses: actions/upload-artifact@v3
        with:
          name: serving-coverage-reports
          path: ./coverage
  coordinator:
    name: Coordinator Testing
    environment: Integration testing
    needs: setup
    runs-on: ubuntu-latest
    services:
      redis:
        image: redis
        # Hard coded port because environment variables not currently
        # supported for use outside of 'steps'
        ports:
          - 6379:6379

      postgres:
        image: postgres
        ports:
          - 5432:5432
        env:
          POSTGRES_USER: ${{ env.POSTGRES_USER }}
          POSTGRES_DB: ${{ env.POSTGRES_DB }}
          POSTGRES_PASSWORD: ${{ env.POSTGRES_PASSWORD }}
    steps:
      - name: Download Working Compiled Directories
        uses: actions/download-artifact@v3
        with:
          name: compiled-workdir

      - name: Set up Go
        uses: actions/setup-go@v2
        with:
          go-version: 1.17

      # Already installed in metadata tests, how to preserve it so we don't repeat?
      - name: Install ETCD
        run: |
          git clone -b v3.4.16 https://github.com/etcd-io/etcd.git
          cd etcd
          ./build
          export PATH="$PATH:`pwd`/bin"
          etcd --version
          etcd --logger=zap &

      - name: Make Coverage Directory
        working-directory: ./
        run: mkdir coverage

      - name: Testing
        env:
          SNOWFLAKE_USERNAME: ${{ secrets.SNOWFLAKE_USERNAME }}
          SNOWFLAKE_PASSWORD: ${{ secrets.SNOWFLAKE_PASSWORD }}
          SNOWFLAKE_ORG: ${{ secrets.SNOWFLAKE_ORG }}
          SNOWFLAKE_ACCOUNT: ${{ secrets.SNOWFLAKE_ACCOUNT }}
          ETCD_HOST: ${{ env.ETCD_HOST }}
          ETCD_PORT: ${{ env.ETCD_PORT }}
        working-directory: ./
        run: go test -v -coverpkg=./... -coverprofile coverage/cover.out.tmp ./coordinator/...

      - name: Convert Coverage Test Results
        if: always()
        working-directory: ./coverage
        run: |
          cat cover.out.tmp | grep -v "proto" | grep -v "main"  > cover.out
          go tool cover -html=cover.out -o cover.html

      - uses: codecov/codecov-action@v2
        if: always()
        with:
          root_dir: ./
          files: ./coverage/cover.out
          name: coordinator-coverage
          verbose: true

      - name: Archive code coverage results
        if: always()
        uses: actions/upload-artifact@v3
        with:
          name: coordinator-coverage-reports
          path: ./coverage

  api:
    name: API Testing
    needs: setup
    runs-on: ubuntu-latest
    env:
      API_PORT: 7878
      METADATA_HOST: "featureform-metadata-server"
      METADATA_PORT: 8080
      SERVING_HOST: "featureform-feature-server"
      SERVING_PORT: 8080

    steps:
      - name: Download Working Compiled Directories
        uses: actions/download-artifact@v3
        with:
          name: compiled-workdir

      - name: Set up Go
        uses: actions/setup-go@v2
        with:
          go-version: 1.17

      - name: Make Coverage Directory
        working-directory: ./
        run: mkdir coverage

      - name: Build API.go
        working-directory: ./api
        run: go build

      - name: Start API Server
        working-directory: ./api
        env:
          API_PORT: 7878
          METADATA_HOST: "featureform-metadata-server"
          METADATA_PORT: 8080
          SERVING_HOST:  "featureform-feature-server"
          SERVING_PORT: 8080
        run: go run api.go &

      - name: Install python dependencies
        working-directory: ./
        run: |
          python3 -m pip install build pytest
          python3 -m build ./client/
          python3 -m pip install client/dist/*

      - name: Testing
        env:
          API_ADDRESS: "localhost:7878"
        working-directory: ./client/tests
        run: pytest<|MERGE_RESOLUTION|>--- conflicted
+++ resolved
@@ -163,14 +163,11 @@
           SNOWFLAKE_PASSWORD: ${{ secrets.SNOWFLAKE_PASSWORD }}
           SNOWFLAKE_ORG: ${{ secrets.SNOWFLAKE_ORG }}
           SNOWFLAKE_ACCOUNT: ${{ secrets.SNOWFLAKE_ACCOUNT }}
-<<<<<<< HEAD
           FIRESTORE_CRED: "firestore_credentials.json"
           FIRESTORE_PROJECT: ${{ secrets.FIRESTORE_PROJECT }}
-=======
           REDSHIFT_USERNAME: ${{ secrets.REDSHIFT_USERNAME }}
           REDSHIFT_PASSWORD: ${{ secrets.REDSHIFT_PASSWORD }}
           REDSHIFT_ENDPOINT: ${{ secrets.REDSHIFT_ENDPOINT }}
->>>>>>> 9fa0d46d
         working-directory: ./
         run: go test -v -coverpkg=./... -coverprofile coverage/cover.out.tmp ./provider/...
 
