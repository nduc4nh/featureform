// This Source Code Form is subject to the terms of the Mozilla Public
// License, v. 2.0. If a copy of the MPL was not distributed with this
// file, You can obtain one at https://mozilla.org/MPL/2.0/.

package metadata

import (
	"context"
	"encoding/json"
	"fmt"
	pb "github.com/featureform/serving/metadata/proto"
	clientv3 "go.etcd.io/etcd/client/v3"
	"google.golang.org/protobuf/proto"
	"time"
)

type StorageType string

const (
	RESOURCE StorageType = "Resource"
	JOB                  = "Job"
)

type EtcdNode struct {
	Host string
	Port string
}

//Configuration For ETCD Cluster
type EtcdConfig struct {
	Nodes []EtcdNode
}

type CoordinatorJob struct {
	Attempts int
	Resource ResourceID
}

func (c *CoordinatorJob) Serialize() ([]byte, error) {
	serialized, err := json.Marshal(c)
	if err != nil {
		return nil, err
	}
	return serialized, nil
}

func (c *CoordinatorJob) Deserialize(serialized []byte) error {
	err := json.Unmarshal(serialized, c)
	if err != nil {
		return err
	}
	return nil
}

func (c EtcdConfig) initClient() (*clientv3.Client, error) {
	addresses := c.MakeAddresses()
	client, err := clientv3.New(clientv3.Config{
		Endpoints:   addresses,
		DialTimeout: time.Second * 1,
		Username:    "root",
		Password:    "secretpassword",
	})
	if err != nil {
		return nil, err
	}
	return client, nil
}

type EtcdStorage struct {
	Client *clientv3.Client
}

//Create Resource Lookup Using ETCD
type etcdResourceLookup struct {
	connection EtcdStorage
}

//Wrapper around Resource/Job messages. Allows top level storage for info about saved value
type EtcdRow struct {
	ResourceType ResourceType //Resource Type. For use when getting stored keys
	StorageType  StorageType  //Type of storage. Resource or Job
	Message      []byte       //Contents to be stored
}

func (config EtcdConfig) MakeAddresses() []string {
	addresses := make([]string, len(config.Nodes))
	for i, node := range config.Nodes {
		addresses[i] = fmt.Sprintf("%s:%s", node.Host, node.Port)
	}
	return addresses
}

//Uses Storage Type as prefix so Resources and Jobs can be queried more easily
func createKey(id ResourceID) string {
	return fmt.Sprintf("%s_%s_%s", id.Type, id.Name, id.Variant)
}

//Puts K/V into ETCD
func (s EtcdStorage) Put(key string, value string) error {
	ctx, cancel := context.WithTimeout(context.Background(), time.Second*1)
	defer cancel()
	_, err := s.Client.Put(ctx, key, value)
	if err != nil {
		return err
	}
	return nil
}

func (s EtcdStorage) genericGet(key string, withPrefix bool) (*clientv3.GetResponse, error) {
	ctx, cancel := context.WithTimeout(context.Background(), time.Second*1)
	defer cancel()
	var resp *clientv3.GetResponse
	var err error
	if withPrefix {
		resp, err = s.Client.Get(ctx, key, clientv3.WithPrefix())
	} else {
		resp, err = s.Client.Get(ctx, key)
	}
	if err != nil {
		return nil, err
	}
	if resp.Count == 0 {
		return nil, fmt.Errorf("no keys found")
	}
	return resp, nil
}

//Gets value from ETCD using a key
func (s EtcdStorage) Get(key string) ([]byte, error) {
	resp, err := s.genericGet(key, false)
	if err != nil {
		return nil, err
	}
	return resp.Kvs[0].Value, nil
}

//Gets values from ETCD using a prefix key.
//Any value with a key starting with the 'key' argument will be queried.
//All stored values can be retrieved using an empty string as the 'key'
func (s EtcdStorage) GetWithPrefix(key string) ([][]byte, error) {
	resp, err := s.genericGet(key, true)
	if err != nil {
		return nil, err
	}
	response := make([][]byte, resp.Count)
	for i, res := range resp.Kvs {
		response[i] = res.Value
	}
	return response, nil
}

//Returns number of keys that match key prefix
//See GetWithPrefix for more details on prefix
func (s EtcdStorage) GetCountWithPrefix(key string) (int64, error) {
	ctx, cancel := context.WithTimeout(context.Background(), time.Second*1)
	defer cancel()
	resp, err := s.Client.Get(ctx, key, clientv3.WithPrefix())
	if err != nil {
		return 0, err
	}
	return resp.Count, nil
}

//Takes a populated ETCD storage struct and a resource
//Checks to make sure the given ETCD Storage Object contains a Resource, not job
//Deserializes Resource value into the provided Resource object
func (s EtcdStorage) ParseResource(res EtcdRow, resType Resource) (Resource, error) {
	if res.StorageType != RESOURCE {
		return nil, fmt.Errorf("payload is not resource type")
	}

	if !resType.Proto().ProtoReflect().IsValid() {
		return nil, fmt.Errorf("cannot parse to invalid resource")
	}

	if res.Message == nil {
		return nil, fmt.Errorf("cannot parse invalid message")
	}

	if err := proto.Unmarshal(res.Message, resType.Proto()); err != nil {
		return nil, err
	}

	return resType, nil
}

//Returns an empty Resource Object of the given type to unmarshal etcd value into
func (lookup etcdResourceLookup) createEmptyResource(t ResourceType) (Resource, error) {
	var resource Resource
	switch t {
	case FEATURE:
		resource = &featureResource{&pb.Feature{}}
		break
	case FEATURE_VARIANT:
		resource = &featureVariantResource{&pb.FeatureVariant{}}
		break
	case LABEL:
		resource = &labelResource{&pb.Label{}}
		break
	case LABEL_VARIANT:
		resource = &labelVariantResource{&pb.LabelVariant{}}
		break
	case USER:
		resource = &userResource{&pb.User{}}
		break
	case ENTITY:
		resource = &entityResource{&pb.Entity{}}
		break
	case PROVIDER:
		resource = &providerResource{&pb.Provider{}}
		break
	case SOURCE:
		resource = &sourceResource{&pb.Source{}}
		break
	case SOURCE_VARIANT:
		resource = &sourceVariantResource{&pb.SourceVariant{}}
		break
	case TRAINING_SET:
		resource = &trainingSetResource{&pb.TrainingSet{}}
		break
	case TRAINING_SET_VARIANT:
		resource = &trainingSetVariantResource{&pb.TrainingSetVariant{}}
		break
	case MODEL:
		resource = &modelResource{&pb.Model{}}
		break
	default:
		return nil, fmt.Errorf("Invalid Type\n")
	}
	return resource, nil
}

//Serializes the entire ETCD Storage Object to be put into ETCD
func (lookup etcdResourceLookup) serializeResource(res Resource) ([]byte, error) {
	p, err := proto.Marshal(res.Proto())
	if err != nil {
		return nil, err
	}
	msg := EtcdRow{
		ResourceType: res.ID().Type,
		Message:      p,
		StorageType:  RESOURCE,
	}
	serialMsg, err := json.Marshal(msg)
	if err != nil {
		return nil, err
	}
	return serialMsg, nil
}

//Deserializes object into ETCD Storage Object
func (lookup etcdResourceLookup) deserialize(value []byte) (EtcdRow, error) {
	var msg EtcdRow
	if err := json.Unmarshal(value, &msg); err != nil {
		return msg, fmt.Errorf("failed To Parse Resource: %s", err)
	}
	return msg, nil
}

func (lookup etcdResourceLookup) Lookup(id ResourceID) (Resource, error) {
	key := createKey(id)
	resp, err := lookup.connection.Get(key)
	if err != nil {
		return nil, &ResourceNotFound{id}
	}
	msg, err := lookup.deserialize(resp)
	if err != nil {
		return nil, err
	}
	resType, err := lookup.createEmptyResource(msg.ResourceType)
	if err != nil {
		return nil, err
	}
	resource, err := lookup.connection.ParseResource(msg, resType)
	if err != nil {
		return nil, err
	}
	return resource, nil
}

func (lookup etcdResourceLookup) Has(id ResourceID) (bool, error) {
	key := createKey(id)
	count, err := lookup.connection.GetCountWithPrefix(key)
	if err != nil {
		return false, err
	}
	if count == 0 {
		return false, nil
	}
	return true, nil
}

func GetJobKey(id ResourceID) string {
	return fmt.Sprintf("JOB_%s_%s_%s", id.Type, id.Name, id.Variant)
}

func (lookup etcdResourceLookup) HasJob(id ResourceID) (bool, error) {
	job_key := GetJobKey(id)
	count, err := lookup.connection.GetCountWithPrefix(job_key)
	if err != nil {
		return false, err
	}
	if count == 0 {
		return false, nil
	}
	return true, nil
}

func (lookup etcdResourceLookup) SetJob(id ResourceID) error {
	if jobAlreadySet, _ := lookup.HasJob(id); jobAlreadySet {
		return fmt.Errorf("Job already set")
	}
	coordinatorJob := CoordinatorJob{
		Attempts: 0,
		Resource: id,
	}
	serialized, err := coordinatorJob.Serialize()
	if err != nil {
		return err
	}
	jobKey := GetJobKey(id)
	if err := lookup.connection.Put(jobKey, string(serialized)); err != nil {
		return err
	}
	return nil
}

func (lookup etcdResourceLookup) Set(id ResourceID, res Resource) error {

	serRes, err := lookup.serializeResource(res)
	if err != nil {
		return err
	}
	key := createKey(id)
	fmt.Printf("Setting: %v\n", key)
	err = lookup.connection.Put(key, string(serRes))
	if err != nil {
		return err
	}
	return nil
}

func (lookup etcdResourceLookup) Submap(ids []ResourceID) (ResourceLookup, error) {
	resources := make(localResourceLookup, len(ids))

	for _, id := range ids {
		key := createKey(id)
		value, err := lookup.connection.Get(key)
		if err != nil {
			return nil, &ResourceNotFound{id}
		}
		etcdStore, err := lookup.deserialize(value)
		if err != nil {
			return nil, err
		}

		resource, err := lookup.createEmptyResource(etcdStore.ResourceType)
		if err != nil {
			return nil, err
		}

		res, err := lookup.connection.ParseResource(etcdStore, resource)
		if err != nil {
			return nil, err
		}
		resources[id] = res
	}
	return resources, nil
}

func (lookup etcdResourceLookup) ListForType(t ResourceType) ([]Resource, error) {
	resources := make([]Resource, 0)
	resp, err := lookup.connection.GetWithPrefix(t.String())
	if err != nil {
		return nil, err
	}
	for _, res := range resp {
		etcdStore, err := lookup.deserialize(res)
		if err != nil {
			return nil, err
		}
		resource, err := lookup.createEmptyResource(etcdStore.ResourceType)
		if err != nil {
			return nil, err
		}
		resource, err = lookup.connection.ParseResource(etcdStore, resource)
		if resource.ID().Type == t {
			resources = append(resources, resource)
		}
	}
	return resources, nil
}

func (lookup etcdResourceLookup) List() ([]Resource, error) {
	resources := make([]Resource, 0)
	resp, err := lookup.connection.GetWithPrefix("")
	if err != nil {
		return nil, err
	}
	for _, res := range resp {
		etcdStore, err := lookup.deserialize(res)
		if err != nil {
			return nil, err
		}
		resource, err := lookup.createEmptyResource(etcdStore.ResourceType)
		if err != nil {
			return nil, err
		}
		resource, err = lookup.connection.ParseResource(etcdStore, resource)
		resources = append(resources, resource)
	}
	return resources, nil
}

<<<<<<< HEAD
func (lookup etcdResourceLookup) SetStatus(id ResourceID, status pb.ResourceStatus) error {
=======
func (lookup etcdResourceLookup) SetStatus(id ResourceID, status string) error {
>>>>>>> c4a76edb
	res, err := lookup.Lookup(id)
	if err != nil {
		return err
	}
	if err := res.UpdateStatus(status); err != nil {
		return err
	}
	if err := lookup.Set(id, res); err != nil {
		return err
	}
	return nil
}<|MERGE_RESOLUTION|>--- conflicted
+++ resolved
@@ -412,11 +412,7 @@
 	return resources, nil
 }
 
-<<<<<<< HEAD
 func (lookup etcdResourceLookup) SetStatus(id ResourceID, status pb.ResourceStatus) error {
-=======
-func (lookup etcdResourceLookup) SetStatus(id ResourceID, status string) error {
->>>>>>> c4a76edb
 	res, err := lookup.Lookup(id)
 	if err != nil {
 		return err
