--- conflicted
+++ resolved
@@ -207,11 +207,7 @@
 		return nil, &TableAlreadyExists{id.Name, id.Variant}
 	}
 	tableName := GetPrimaryTableName(id)
-<<<<<<< HEAD
-	query := fmt.Sprintf("CREATE TABLE %s AS SELECT * FROM %s", sanitize(tableName), sanitize(sourceName))
-=======
 	query := fmt.Sprintf("CREATE TABLE %s AS SELECT * FROM TABLE('%s')", sanitize(tableName), sanitize(sourceName))
->>>>>>> c4a76edb
 	if _, err := store.db.Exec(query); err != nil {
 		return nil, err
 	}
